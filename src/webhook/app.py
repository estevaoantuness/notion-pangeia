"""
Servidor Flask para webhook da Evolution API.

Este módulo implementa o servidor web que recebe mensagens do WhatsApp
via webhook da Evolution API e processa comandos dos colaboradores.
"""

import logging
from flask import Flask, request, jsonify

from src.commands.processor import CommandProcessor
from src.agents.smart_task_agent import get_smart_task_agent
from src.scheduler import get_scheduler
<<<<<<< HEAD
=======
from src.audio import get_processor as get_audio_processor
>>>>>>> 5923cc05
from config.settings import settings

# Configuração de logging
logging.basicConfig(
    level=logging.INFO,
    format='%(asctime)s - %(name)s - %(levelname)s - %(message)s'
)
logger = logging.getLogger(__name__)

# Inicializa Flask
app = Flask(__name__)

<<<<<<< HEAD
# Inicializa processador de comandos (NLP robusto para gestão de tarefas)
command_processor = CommandProcessor()

# Inicializa e configura scheduler (check-ins automáticos)
scheduler = get_scheduler()
scheduler.setup_jobs()
scheduler.start()
=======
# Inicializa processador de comandos
command_processor = CommandProcessor()

# Inicializa agente inteligente (GPT com contexto)
smart_agent = get_smart_task_agent()

# Inicializa processador de áudio
audio_processor = get_audio_processor()

# Inicializa scheduler (DESABILITADO - sem disparos automáticos)
# scheduler = get_scheduler()
# scheduler.setup_jobs()
# scheduler.start()
logger.info("⚠️ Scheduler DESABILITADO - sem mensagens automáticas")
>>>>>>> 5923cc05


@app.route('/health', methods=['GET'])
def health_check():
    """
    Endpoint de health check.

    Returns:
        JSON com status do serviço
    """
    return {
        "status": "healthy",
        "service": "notion-pangeia-webhook",
        "version": "1.0.0",
        "scheduler": "disabled"
    }, 200


@app.route('/scheduler/jobs', methods=['GET'])
def scheduler_jobs():
    """
    Lista todos os jobs agendados.

    Returns:
        JSON com lista de jobs
    """
    return {
        "status": "disabled",
        "message": "Scheduler desabilitado - sem mensagens automáticas"
    }, 200


@app.route('/scheduler/run/<job_id>', methods=['POST'])
def scheduler_run_job(job_id: str):
    """
    Executa um job manualmente (para testes).

    Args:
        job_id: ID do job a executar

    Returns:
        JSON com resultado
    """
    try:
        success = scheduler.run_job_now(job_id)

        if success:
            return {
                "status": "success",
                "message": f"Job '{job_id}' executado com sucesso"
            }, 200
        else:
            return {
                "status": "error",
                "message": f"Job '{job_id}' não encontrado"
            }, 404

    except Exception as e:
        logger.error(f"Erro ao executar job: {e}")
        return {
            "status": "error",
            "message": str(e)
        }, 500


@app.route('/webhook/whatsapp', methods=['POST'])
def whatsapp_webhook():
    """
    Webhook principal para receber mensagens do WhatsApp via Evolution API.

    Recebe mensagens em formato JSON, processa comandos e retorna resposta JSON.

    Returns:
        JSON response
    """
    try:
        # Log da requisição
        logger.info("=" * 60)
        logger.info("📨 MENSAGEM RECEBIDA VIA WEBHOOK")
        logger.info("=" * 60)

        # Validação de API Key (temporariamente desabilitada para debugging)
        api_key = request.headers.get('apikey', '')
        logger.info(f"API Key recebida: {api_key[:10]}... (esperada: {settings.EVOLUTION_API_KEY[:10]}...)")
        # if api_key != settings.EVOLUTION_API_KEY:
        #     logger.warning("⚠️ API Key inválida")
        #     return jsonify({"status": "error", "message": "Unauthorized"}), 401

        # Extrai dados do payload JSON
        payload = request.json

        if not payload:
            logger.warning("Payload vazio")
            return jsonify({"status": "error", "message": "Empty payload"}), 400

        # Estrutura do payload Evolution API:
        # {
        #   "event": "messages.upsert",
        #   "instance": "instance_name",
        #   "data": {
        #     "key": {
        #       "remoteJid": "5511999999999@s.whatsapp.net",
        #       "fromMe": false,
        #       "id": "message_id"
        #     },
        #     "message": {
        #       "conversation": "texto da mensagem"
        #     },
        #     "messageType": "conversation",
        #     "pushName": "Nome do Contato"
        #   }
        # }

        event = payload.get('event', '')
        data = payload.get('data', {})

        # Ignora mensagens que não são do tipo messages.upsert
        if event != 'messages.upsert':
            logger.info(f"Evento ignorado: {event}")
            return jsonify({"status": "success", "message": "Event ignored"}), 200

        # Extrai informações da mensagem
        key = data.get('key', {})
        message_data = data.get('message', {})

        # Ignora mensagens enviadas pelo próprio bot
        if key.get('fromMe', False):
            logger.info("Mensagem do próprio bot - ignorada")
            return jsonify({"status": "success", "message": "Own message ignored"}), 200

        # Extrai número do remetente
        remote_jid = key.get('remoteJid', '')
        from_number = remote_jid.replace('@s.whatsapp.net', '').replace('@g.us', '')

        # Adiciona + se não tiver
        if not from_number.startswith('+'):
            from_number = '+' + from_number

        # Extrai nome do contato
        push_name = data.get('pushName', 'Desconhecido')

        logger.info(f"From: {from_number} ({push_name})")
        logger.info(f"Event: {event}")

        # Extrai texto da mensagem
        message_body = message_data.get('conversation', '')

        # Tenta outros campos se conversation estiver vazio
        if not message_body:
            # Tenta extendedTextMessage
            extended = message_data.get('extendedTextMessage', {})
            message_body = extended.get('text', '')

        message_body = message_body.strip()

        logger.info(f"Message: {message_body[:100] if message_body else '(vazio)'}")

        # Valida que temos os dados necessários
        if not from_number or not message_body:
            logger.warning("Mensagem sem dados necessários")
            return jsonify({"status": "error", "message": "Invalid message"}), 400

<<<<<<< HEAD
        # Processa comando usando NLP robusto (foco em gestão de tarefas)
        logger.info(f"🤖 Processando comando de gestão de tarefas: {push_name}")
        success, response_text = command_processor.process(
            from_number=from_number,
            message=message_body
        )
        logger.info(f"✅ Comando processado: {response_text[:80] if response_text else 'sem resposta'}...")
=======
        # **PROCESSAMENTO: NLP robusto (70%) → GPT inteligente (20%) → Social (10%)**
        try:
            # PRIORIDADE 1: Comandos de gestão de tasks (NLP robusto - regex/pattern matching)
            logger.info(f"📋 [1/3] Tentando CommandProcessor (NLP robusto)...")
            success, response_text = command_processor.process(
                from_number=from_number,
                message=message_body
            )

            if success:
                logger.info(f"✅ Comando processado via NLP: {response_text[:80]}...")
            else:
                # PRIORIDADE 2: Agente inteligente com GPT + contexto de 10 mensagens
                logger.info(f"🤖 [2/3] NLP falhou, tentando SmartTaskAgent (GPT + contexto)...")

                smart_result = smart_agent.process_message(
                    person_name=push_name,
                    message=message_body
                )

                if smart_result:
                    success, response_text = smart_result
                    logger.info(f"✅ Comando processado via GPT: {response_text[:80]}...")
                else:
                    # PRIORIDADE 3: Resposta social básica (último recurso)
                    logger.info(f"💬 [3/3] GPT falhou, usando respostas sociais simples...")

                    # Respostas sociais básicas (sem filosofia)
                    message_lower = message_body.lower().strip()

                    # Saudações simples
                    if message_lower in ['oi', 'olá', 'ola', 'hey', 'opa', 'e aí', 'eai']:
                        response_text = "E aí! Bora ver suas tasks?"
                        success = True

                    # Agradecimentos
                    elif message_lower in ['obrigado', 'obrigada', 'valeu', 'thanks', 'obg']:
                        response_text = "Tranquilo! 😊"
                        success = True

                    # Tudo bem / como vai
                    elif message_lower in ['tudo bem', 'tudo bem?', 'como vai', 'como vai?', 'beleza']:
                        response_text = "Tudo ótimo! E você, bora fazer umas tasks?"
                        success = True

                    # Mensagem de erro padrão
                    else:
                        response_text = "Não entendi. Tenta 'minhas tarefas' 😊"
                        success = True

        except Exception as e:
            logger.error(f"❌ Erro crítico: {e}")
            success = True
            response_text = "Desculpe, ocorreu um erro. Digite 'ajuda' para ver os comandos."
>>>>>>> 5923cc05

        # Envia resposta via WhatsApp
        from src.whatsapp.sender import WhatsAppSender
        sender = WhatsAppSender()

        if success and response_text:
            logger.info(
                f"✅ Comando processado com sucesso",
                extra={
                    "from_number": from_number,
                    "push_name": push_name,
                    "user_message": message_body[:50] if message_body else "",
                    "success": success,
                    "response_length": len(response_text)
                }
            )
            logger.info(f"Resposta: {response_text[:100]}...")

            send_success, send_sid, send_error = sender.send_message(
                person_name=from_number,
                message=response_text
            )
            if not send_success:
                logger.error(f"❌ Erro ao enviar resposta: {send_error}")
            else:
                logger.info(f"✅ Resposta enviada com sucesso. SID: {send_sid}")

        else:
            logger.warning(
                f"⚠️ Processamento incompleto ou sem resposta",
                extra={
                    "from_number": from_number,
                    "push_name": push_name,
                    "user_message": message_body[:50] if message_body else "",
                    "success": success,
                    "response_text": response_text[:50] if response_text else ""
                }
            )
            # Sempre tenta enviar algo, mesmo se falhou
            if response_text:
                send_success, send_sid, send_error = sender.send_message(
                    person_name=from_number,
                    message=response_text
                )
                if not send_success:
                    logger.error(f"❌ Erro ao enviar resposta de erro: {send_error}")

        # Retorna sucesso
        # Com Evolution API, não retornamos mensagens no webhook
        # As respostas são enviadas via API diretamente
        return jsonify({
            "status": "success",
            "processed": success,
            "message": "Command processed"
        }), 200

    except Exception as e:
        logger.exception(
            f"💥 Erro ao processar webhook",
            extra={
                "payload": payload if 'payload' in locals() else None,
                "error": str(e)
            }
        )

        return jsonify({
            "status": "error",
            "message": "Internal server error"
        }), 500


@app.route('/webhook/whatsapp/status', methods=['POST'])
def whatsapp_status_callback():
    """
    Callback de status de mensagens (delivery, read, etc).

    Returns:
        JSON response
    """
    try:
        payload = request.json

        event = payload.get('event', '')
        data = payload.get('data', {})

        logger.info(f"📊 Status callback - Event: {event}")

        # Aqui você pode implementar lógica para rastrear status de mensagens
        # Por exemplo, atualizar um banco de dados com o status de entrega

        return jsonify({"status": "success"}), 200

    except Exception as e:
        logger.error(f"Erro no status callback: {e}")
        return jsonify({"status": "success"}), 200  # Sempre retorna 200 para não causar retries


def validate_api_key() -> bool:
    """
    Valida que a requisição tem API Key válida.

    Returns:
        True se válida, False caso contrário
    """
    try:
        api_key = request.headers.get('apikey', '')

        is_valid = (api_key == settings.EVOLUTION_API_KEY)

        if not is_valid:
            logger.warning("⚠️ API Key inválida!")

        return is_valid

    except Exception as e:
        logger.error(f"Erro ao validar API Key: {e}")
        return False


if __name__ == '__main__':
    """
    Execução direta do servidor (desenvolvimento).

    Para produção, use gunicorn ou similar:
    gunicorn -w 4 -b 0.0.0.0:5000 src.webhook.app:app
    """
    PORT = 5001  # Mudado para 5001 (porta 5000 usada pelo AirPlay no macOS)

    logger.info("=" * 60)
    logger.info("🚀 SERVIDOR WEBHOOK INICIANDO")
    logger.info("=" * 60)
    logger.info(f"Porta: {PORT}")
    logger.info(f"Endpoint: http://localhost:{PORT}/webhook/whatsapp")
    logger.info(f"Health: http://localhost:{PORT}/health")
    logger.info("=" * 60)

    # Executa servidor
    app.run(
        host='0.0.0.0',
        port=PORT,
        debug=settings.DEBUG if hasattr(settings, 'DEBUG') else False
    )<|MERGE_RESOLUTION|>--- conflicted
+++ resolved
@@ -6,15 +6,16 @@
 """
 
 import logging
-from flask import Flask, request, jsonify
+import os
+import requests
+import tempfile
+from pathlib import Path
+from flask import Flask, request, Response, jsonify
 
 from src.commands.processor import CommandProcessor
 from src.agents.smart_task_agent import get_smart_task_agent
 from src.scheduler import get_scheduler
-<<<<<<< HEAD
-=======
 from src.audio import get_processor as get_audio_processor
->>>>>>> 5923cc05
 from config.settings import settings
 
 # Configuração de logging
@@ -27,15 +28,6 @@
 # Inicializa Flask
 app = Flask(__name__)
 
-<<<<<<< HEAD
-# Inicializa processador de comandos (NLP robusto para gestão de tarefas)
-command_processor = CommandProcessor()
-
-# Inicializa e configura scheduler (check-ins automáticos)
-scheduler = get_scheduler()
-scheduler.setup_jobs()
-scheduler.start()
-=======
 # Inicializa processador de comandos
 command_processor = CommandProcessor()
 
@@ -50,7 +42,6 @@
 # scheduler.setup_jobs()
 # scheduler.start()
 logger.info("⚠️ Scheduler DESABILITADO - sem mensagens automáticas")
->>>>>>> 5923cc05
 
 
 @app.route('/health', methods=['GET'])
@@ -195,16 +186,63 @@
         logger.info(f"From: {from_number} ({push_name})")
         logger.info(f"Event: {event}")
 
-        # Extrai texto da mensagem
-        message_body = message_data.get('conversation', '')
-
-        # Tenta outros campos se conversation estiver vazio
-        if not message_body:
-            # Tenta extendedTextMessage
-            extended = message_data.get('extendedTextMessage', {})
-            message_body = extended.get('text', '')
-
-        message_body = message_body.strip()
+        # **DETECÇÃO DE TIPO DE MENSAGEM**
+        message_type = data.get('messageType', 'conversation')
+        logger.info(f"MessageType: {message_type}")
+
+        # ━━━━━━━━━━━━━━━━━━━━━━━━━━━━━━━━━━━━━━━━━━━━━━━━━━━━━━━━━━━━━━━━━━
+        # CASO 1: MENSAGEM DE ÁUDIO
+        # ━━━━━━━━━━━━━━━━━━━━━━━━━━━━━━━━━━━━━━━━━━━━━━━━━━━━━━━━━━━━━━━━━━
+        if message_type == 'audioMessage':
+            logger.info("🎤 MENSAGEM DE ÁUDIO DETECTADA")
+
+            try:
+                # Extrai URL do áudio
+                audio_message = message_data.get('audioMessage', {})
+                audio_url = audio_message.get('url', '')
+
+                if not audio_url:
+                    logger.warning("URL de áudio não encontrada")
+                    return jsonify({"status": "error", "message": "Audio URL not found"}), 400
+
+                logger.info(f"🔗 URL do áudio: {audio_url[:100]}...")
+
+                # Download do áudio
+                audio_file_path = download_audio_from_url(audio_url)
+
+                # Transcrição
+                logger.info(f"📝 Iniciando transcrição...")
+                success, transcription = audio_processor.process_audio_message(
+                    audio_file_path=audio_file_path,
+                    user_id=from_number,
+                    person_name=push_name
+                )
+
+                if not success:
+                    logger.error(f"❌ Erro na transcrição: {transcription}")
+                    message_body = ""
+                else:
+                    logger.info(f"✅ Transcrição concluída: {transcription[:100]}...")
+                    message_body = transcription
+
+            except Exception as e:
+                logger.error(f"❌ Erro ao processar áudio: {e}")
+                message_body = ""
+
+        # ━━━━━━━━━━━━━━━━━━━━━━━━━━━━━━━━━━━━━━━━━━━━━━━━━━━━━━━━━━━━━━━━━━
+        # CASO 2: MENSAGEM DE TEXTO (padrão)
+        # ━━━━━━━━━━━━━━━━━━━━━━━━━━━━━━━━━━━━━━━━━━━━━━━━━━━━━━━━━━━━━━━━━━
+        else:
+            # Extrai texto da mensagem
+            message_body = message_data.get('conversation', '')
+
+            # Tenta outros campos se conversation estiver vazio
+            if not message_body:
+                # Tenta extendedTextMessage
+                extended = message_data.get('extendedTextMessage', {})
+                message_body = extended.get('text', '')
+
+            message_body = message_body.strip()
 
         logger.info(f"Message: {message_body[:100] if message_body else '(vazio)'}")
 
@@ -213,15 +251,6 @@
             logger.warning("Mensagem sem dados necessários")
             return jsonify({"status": "error", "message": "Invalid message"}), 400
 
-<<<<<<< HEAD
-        # Processa comando usando NLP robusto (foco em gestão de tarefas)
-        logger.info(f"🤖 Processando comando de gestão de tarefas: {push_name}")
-        success, response_text = command_processor.process(
-            from_number=from_number,
-            message=message_body
-        )
-        logger.info(f"✅ Comando processado: {response_text[:80] if response_text else 'sem resposta'}...")
-=======
         # **PROCESSAMENTO: NLP robusto (70%) → GPT inteligente (20%) → Social (10%)**
         try:
             # PRIORIDADE 1: Comandos de gestão de tasks (NLP robusto - regex/pattern matching)
@@ -276,12 +305,17 @@
             logger.error(f"❌ Erro crítico: {e}")
             success = True
             response_text = "Desculpe, ocorreu um erro. Digite 'ajuda' para ver os comandos."
->>>>>>> 5923cc05
-
-        # Envia resposta via WhatsApp
+
+        # ━━━━━━━━━━━━━━━━━━━━━━━━━━━━━━━━━━━━━━━━━━━━━━━━━━━━━━━━━━━━━━━━━━
+        # ENVIO DE RESPOSTA
+        # ━━━━━━━━━━━━━━━━━━━━━━━━━━━━━━━━━━━━━━━━━━━━━━━━━━━━━━━━━━━━━━━━━━
         from src.whatsapp.sender import WhatsAppSender
         sender = WhatsAppSender()
 
+        # Se a mensagem original foi áudio, responder com áudio
+        should_respond_with_audio = (message_type == 'audioMessage')
+
+        # Log do resultado com contexto
         if success and response_text:
             logger.info(
                 f"✅ Comando processado com sucesso",
@@ -290,19 +324,58 @@
                     "push_name": push_name,
                     "user_message": message_body[:50] if message_body else "",
                     "success": success,
-                    "response_length": len(response_text)
+                    "response_length": len(response_text),
+                    "respond_with_audio": should_respond_with_audio
                 }
             )
-            logger.info(f"Resposta: {response_text[:100]}...")
-
-            send_success, send_sid, send_error = sender.send_message(
-                person_name=from_number,
-                message=response_text
-            )
-            if not send_success:
-                logger.error(f"❌ Erro ao enviar resposta: {send_error}")
+            logger.info(f"Resposta (texto): {response_text[:100]}...")
+
+            # Se foi áudio de entrada, enviar áudio de saída
+            if should_respond_with_audio:
+                logger.info(f"🎵 Gerando resposta em áudio...")
+                try:
+                    audio_success, audio_path = audio_processor.generate_audio_response(
+                        text=response_text,
+                        person_name=push_name
+                    )
+
+                    if audio_success and audio_path:
+                        logger.info(f"✅ Áudio gerado: {audio_path}")
+                        # Enviar áudio
+                        send_audio_response(
+                            phone_number=from_number,
+                            audio_file_path=audio_path,
+                            person_name=push_name
+                        )
+                    else:
+                        logger.warning(f"❌ Falha ao gerar áudio: {audio_path}")
+                        # Fallback para texto
+                        send_success, send_sid, send_error = sender.send_message(
+                            person_name=from_number,
+                            message=response_text
+                        )
+                        if not send_success:
+                            logger.error(f"❌ Erro ao enviar fallback de texto: {send_error}")
+
+                except Exception as e:
+                    logger.error(f"❌ Erro ao gerar resposta em áudio: {e}")
+                    # Fallback para texto
+                    send_success, send_sid, send_error = sender.send_message(
+                        person_name=from_number,
+                        message=response_text
+                    )
+                    if not send_success:
+                        logger.error(f"❌ Erro ao enviar fallback de texto: {send_error}")
             else:
-                logger.info(f"✅ Resposta enviada com sucesso. SID: {send_sid}")
+                # Resposta de texto normal
+                send_success, send_sid, send_error = sender.send_message(
+                    person_name=from_number,
+                    message=response_text
+                )
+                if not send_success:
+                    logger.error(f"❌ Erro ao enviar resposta: {send_error}")
+                else:
+                    logger.info(f"✅ Resposta enviada com sucesso. SID: {send_sid}")
 
         else:
             logger.warning(
@@ -396,6 +469,99 @@
         return False
 
 
+def download_audio_from_url(audio_url: str) -> str:
+    """
+    Baixa áudio de uma URL (Evolution API).
+
+    Args:
+        audio_url: URL do arquivo de áudio
+
+    Returns:
+        Caminho local do arquivo baixado
+
+    Raises:
+        Exception: Se falhar ao baixar
+    """
+    try:
+        logger.info(f"📥 Baixando áudio de: {audio_url[:80]}...")
+
+        # Criar arquivo temporário
+        temp_file = tempfile.NamedTemporaryFile(
+            suffix=".opus",
+            delete=False,
+            dir=tempfile.gettempdir()
+        )
+        temp_path = temp_file.name
+        temp_file.close()
+
+        # Download com timeout
+        headers = {
+            'User-Agent': 'Mozilla/5.0 (compatible; Pangeia/1.0)',
+            'Accept': '*/*'
+        }
+
+        response = requests.get(audio_url, headers=headers, timeout=30)
+        response.raise_for_status()
+
+        # Salvar arquivo
+        with open(temp_path, 'wb') as f:
+            f.write(response.content)
+
+        logger.info(f"✅ Áudio baixado: {temp_path} ({len(response.content)} bytes)")
+        return temp_path
+
+    except Exception as e:
+        logger.error(f"❌ Erro ao baixar áudio: {e}")
+        raise
+
+
+def send_audio_response(
+    phone_number: str,
+    audio_file_path: str,
+    person_name: str
+) -> bool:
+    """
+    Envia resposta em áudio via WhatsApp (Evolution API).
+
+    Args:
+        phone_number: Número do telefone do destinatário
+        audio_file_path: Caminho local do arquivo de áudio
+        person_name: Nome da pessoa
+
+    Returns:
+        True se enviado com sucesso, False caso contrário
+    """
+    try:
+        logger.info(f"📤 Enviando áudio para {person_name} ({phone_number})")
+
+        # Importar sender aqui para evitar circular imports
+        from src.whatsapp.sender import WhatsAppSender
+
+        sender = WhatsAppSender()
+
+        # Enviar áudio
+        success = sender.send_audio_message(
+            person_name=person_name,
+            audio_file_path=audio_file_path
+        )
+
+        if success:
+            logger.info(f"✅ Áudio enviado com sucesso")
+
+            # Cleanup do arquivo temporário
+            try:
+                os.unlink(audio_file_path)
+                logger.debug(f"Removido arquivo temporário: {audio_file_path}")
+            except Exception as e:
+                logger.debug(f"Não foi possível remover arquivo: {e}")
+
+        return success
+
+    except Exception as e:
+        logger.error(f"❌ Erro ao enviar áudio: {e}")
+        return False
+
+
 if __name__ == '__main__':
     """
     Execução direta do servidor (desenvolvimento).
